import React, { useEffect, useRef, useState } from 'react';
import { useChat } from 'ai/react';
import { Route, Routes, Navigate } from 'react-router-dom';
import { getApiUrl } from './config';
import { Card } from './components/ui/card';
import { ScrollArea } from './components/ui/scroll-area';
import Splash from './components/Splash';
import GooseMessage from './components/GooseMessage';
import UserMessage from './components/UserMessage';
import Input from './components/Input';
import Tabs from './components/Tabs';
import MoreMenu from './components/MoreMenu';
import { BoxIcon } from './components/ui/icons';
import ReactMarkdown from 'react-markdown';

export interface Chat {
  id: number;
  title: string;
  messages: Array<{
    id: string;
    role: 'function' | 'system' | 'user' | 'assistant' | 'data' | 'tool';
    content: string;
  }>;
}

const handleResize = (mode: 'expanded' | 'compact') => {
  if (window.electron) {
    if (mode === 'expanded') {
      const width = window.innerWidth;
      const height = window.innerHeight;
      window.electron.resizeWindow(width, height);
    } else if (mode === 'compact') {
      const width = window.innerWidth;
      const height = 100; // Make it very thin
      window.electron.resizeWindow(width, height);
    }
  }
};

const WingView: React.FC<{ onExpand: () => void; status: string }> = ({ onExpand, status }) => {
  return (
    <div
      onClick={onExpand}
      className="flex items-center justify-center w-full bg-gray-800 text-green-400 cursor-pointer rounded-lg p-4"
    >
      <div className="text-sm text-left font-mono bg-black bg-opacity-50 p-3 rounded-lg">
        <span className="block">{status}</span>
      </div>
    </div>
  );
};

function ChatContent({
  chats,
  setChats,
  selectedChatId,
  setSelectedChatId,
  initialQuery,
  setStatus,
}: {
  chats: Chat[];
  setChats: React.Dispatch<React.SetStateAction<Chat[]>>;
  selectedChatId: number;
  setSelectedChatId: React.Dispatch<React.SetStateAction<number>>;
  initialQuery: string | null;
  setStatus: React.Dispatch<React.SetStateAction<string>>;
}) {
  const chat = chats.find((c: Chat) => c.id === selectedChatId);

<<<<<<< HEAD
  window.electron.logInfo('chats' + JSON.stringify(chats, null, 2));

=======
>>>>>>> 3f4943e6
  const {
    messages,
    input,
    handleInputChange,
    handleSubmit,
    append,
    stop,
<<<<<<< HEAD
  } = useChat({
    api: getApiUrl('/reply'),
    initialMessages: chat?.messages || [],
    onToolCall: ({ toolCall }) => {
      setStatus(`Executing tool: ${toolCall.toolName}`);
      // Optionally handle tool call result here
    },
    onResponse: (response) => {
      if (!response.ok) {
        setStatus('An error occurred while receiving the response.');
      } else {
        setStatus('Receiving response...');
      }
    },
    onFinish: (message, options) => {
      setStatus('Goose is ready');
    },
=======
    isLoading,
    error
  } = useChat({
    api: getApiUrl("/reply"),
    initialMessages: chat?.messages || []
>>>>>>> 3f4943e6
  });

  // Update chat messages when they change
  useEffect(() => {
    const updatedChats = chats.map((c) =>
      c.id === selectedChatId ? { ...c, messages } : c
    );
    setChats(updatedChats);
  }, [messages, selectedChatId]);

  const initialQueryAppended = useRef(false);
  useEffect(() => {
    if (initialQuery && !initialQueryAppended.current) {
      append({ role: 'user', content: initialQuery });
      initialQueryAppended.current = true;
    }
  }, [initialQuery]);

  return (
    <div className="chat-content flex flex-col w-screen h-screen bg-window-gradient items-center justify-center p-[10px]">
      <div className="flex w-screen">
        <div className="flex-1">
          <Tabs
            chats={chats}
            selectedChatId={selectedChatId}
            setSelectedChatId={setSelectedChatId}
            setChats={setChats}
          />
        </div>
        <div className="flex">
          <MoreMenu
            className="absolute top-2 right-2"
            onStopGoose={() => {
              stop();
            }}
            onClearContext={() => {
              append({
                id: Date.now().toString(),
                role: 'system',
                content: 'Context cleared',
              });
            }}
            onRestartGoose={() => {
              append({
                id: Date.now().toString(),
                role: 'system',
                content: 'Goose restarted',
              });
            }}
          />
        </div>
      </div>
      <Card className="flex flex-col flex-1 h-[calc(100vh-95px)] w-full bg-card-gradient mt-0 border-none shadow-xl rounded-2xl relative">
        {messages.length === 0 ? (
          <Splash append={append} />
        ) : (
          <ScrollArea className="flex-1 px-[10px]">
            <div className="block h-10" />
            {messages.map((message) => (
              <div key={message.id}>
                {message.role === 'user' ? (
                  <UserMessage message={message} />
                ) : (
                  <GooseMessage message={message} />
                )}
              </div>
            ))}
            {isLoading && (
              <div className="flex items-center justify-center p-4">
                <div className="animate-spin rounded-full h-8 w-8 border-b-2 border-gray-900" />
              </div>
            )}
            {error && (
              <div className="flex items-center justify-center p-4">
                <div className="text-red-500 bg-red-100 p-3 rounded-lg">
                  {error.message || 'An error occurred while processing your request'}
                </div>
              </div>
            )}
            <div className="block h-10" />
          </ScrollArea>
        )}

        <Input
          handleSubmit={handleSubmit}
          handleInputChange={handleInputChange}
          input={input}
          disabled={isLoading}
        />
      </Card>
    </div>
  );
}

export default function ChatWindow() {
  // Get initial query and history from URL parameters
  const searchParams = new URLSearchParams(window.location.search);
  const initialQuery = searchParams.get('initialQuery');
  window.electron.logInfo('initialQuery: ' + initialQuery);
  const historyParam = searchParams.get('history');
  const initialHistory = historyParam
    ? JSON.parse(decodeURIComponent(historyParam))
    : [];

  const [chats, setChats] = useState<Chat[]>(() => {
    const firstChat = {
      id: 1,
      title: initialQuery || 'Chat 1',
      messages: initialHistory.length > 0 ? initialHistory : [],
    };
    return [firstChat];
  });

  const [selectedChatId, setSelectedChatId] = useState(1);

  const [mode, setMode] = useState<'expanded' | 'compact'>(
    initialQuery ? 'compact' : 'expanded'
  );

  const [status, setStatus] = useState('Goose is ready');

  const toggleMode = () => {
    const newMode = mode === 'expanded' ? 'compact' : 'expanded';
    console.log(`Toggle to ${newMode}`);
    setMode(newMode);
    handleResize(newMode);
  };

  window.electron.logInfo('ChatWindow loaded');

  return (
    <div className="relative w-screen h-screen overflow-hidden bg-transparent flex flex-col">
      

      {/* Always render ChatContent but control its visibility */}
      <div style={{ display: mode === 'expanded' ? 'block' : 'none' }}>
        <Routes>
          <Route
            path="/chat/:id"
            element={
              <ChatContent
                key={selectedChatId}
                chats={chats}
                setChats={setChats}
                selectedChatId={selectedChatId}
                setSelectedChatId={setSelectedChatId}
                initialQuery={initialQuery}
                setStatus={setStatus} // Pass setStatus to ChatContent
              />
            }
          />
          <Route path="*" element={<Navigate to="/chat/1" replace />} />
        </Routes>
      </div>

      {/* Always render WingView but control its visibility */}
      <div style={{ display: mode === 'expanded' ? 'none' : 'flex' }}>
        <WingView onExpand={toggleMode} status={status} />
      </div>
    </div>
  );
}<|MERGE_RESOLUTION|>--- conflicted
+++ resolved
@@ -67,11 +67,8 @@
 }) {
   const chat = chats.find((c: Chat) => c.id === selectedChatId);
 
-<<<<<<< HEAD
   window.electron.logInfo('chats' + JSON.stringify(chats, null, 2));
 
-=======
->>>>>>> 3f4943e6
   const {
     messages,
     input,
@@ -79,7 +76,8 @@
     handleSubmit,
     append,
     stop,
-<<<<<<< HEAD
+    isLoading,
+    error
   } = useChat({
     api: getApiUrl('/reply'),
     initialMessages: chat?.messages || [],
@@ -97,13 +95,6 @@
     onFinish: (message, options) => {
       setStatus('Goose is ready');
     },
-=======
-    isLoading,
-    error
-  } = useChat({
-    api: getApiUrl("/reply"),
-    initialMessages: chat?.messages || []
->>>>>>> 3f4943e6
   });
 
   // Update chat messages when they change
