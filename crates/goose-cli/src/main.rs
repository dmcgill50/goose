--- conflicted
+++ resolved
@@ -8,25 +8,9 @@
 
 use anyhow::Result;
 use clap::{Parser, Subcommand};
-<<<<<<< HEAD
 
 use commands::configure::{handle_configure, ConfigOptions};
 use commands::session::build_session;
-=======
-use cliclack::{input, spinner};
-use console::style;
-use futures::StreamExt;
-
-use goose::agent::Agent;
-use goose::developer::DeveloperSystem;
-use goose::providers::configs::OpenAiProviderConfig;
-use goose::providers::configs::{DatabricksProviderConfig, ProviderConfig};
-use goose::providers::factory;
-use goose::providers::factory::ProviderType;
-use goose::providers::types::message::Message;
-
-use commands::configure::{handle_configure, ConfigOptions};
->>>>>>> 34d48314
 use commands::version::print_version;
 
 #[derive(Parser)]
@@ -135,7 +119,6 @@
             return Ok(());
         }
         Some(Command::Session { session_name }) => {
-<<<<<<< HEAD
             // TODO: If no profile is provided then dynamically prepare it
             let options = ConfigOptions {
                 provider: None,
@@ -148,11 +131,6 @@
             let config_options = Box::new(options);
             let mut session = build_session(session_name, config_options);
             let _ = session.start().await;
-=======
-            let session_name = session_name
-                .unwrap_or_else(|| input("Session name:").placeholder("").interact().unwrap());
-            println!("Session name: {}", session_name);
->>>>>>> 34d48314
             return Ok(());
         }
         Some(Command::Run) => {
@@ -162,92 +140,5 @@
             println!("No command provided");
         }
     }
-<<<<<<< HEAD
     Ok(())
-=======
-
-    let provider_type = match cli.provider {
-        CliProviderVariant::OpenAi => ProviderType::OpenAi,
-        CliProviderVariant::Databricks => ProviderType::Databricks,
-    };
-
-    println!(
-        "Example goose CLI {}",
-        style("- type \"exit\" to end the session").dim()
-    );
-    println!("\n");
-
-    let system = Box::new(DeveloperSystem::new());
-    let provider = factory::get_provider(provider_type, create_provider_config(&cli)).unwrap();
-    let mut agent = Agent::new(provider);
-    agent.add_system(system);
-    println!("Connected the developer system");
-
-    let mut messages = Vec::new();
-
-    loop {
-        let message_text: String = input("Message:").placeholder("").multiline().interact()?;
-        if message_text.trim().eq_ignore_ascii_case("exit") {
-            break;
-        }
-        messages.push(Message::user(&message_text).unwrap());
-
-        let spin = spinner();
-        spin.start("awaiting reply");
-
-        // Process the stream of messages
-        let mut stream = agent.reply(&messages);
-        while let Some(response) = stream.next().await {
-            match response {
-                Ok(message) => {
-                    messages.push(message.clone());
-                    for content in &message.content {
-                        render(&content.summary()).await;
-                    }
-                }
-                Err(e) => {
-                    eprintln!("Error: {}", e);
-                    break;
-                }
-            }
-        }
-        spin.stop("");
-
-        println!("\n");
-    }
-    Ok(())
-}
-
-async fn render(content: &str) {
-    PrettyPrinter::new()
-        .input_from_bytes(content.as_bytes())
-        .language("markdown")
-        .print()
-        .unwrap();
-}
-
-fn create_provider_config(cli: &Cli) -> ProviderConfig {
-    match cli.provider {
-        CliProviderVariant::OpenAi => ProviderConfig::OpenAi(OpenAiProviderConfig {
-            host: "https://api.openai.com".to_string(),
-            api_key: cli.api_key.clone().unwrap_or_else(|| {
-                std::env::var("OPENAI_API_KEY").expect("OPENAI_API_KEY must be set")
-            }),
-            model: cli.model.clone(),
-            temperature: cli.temperature,
-            max_tokens: cli.max_tokens,
-        }),
-        CliProviderVariant::Databricks => ProviderConfig::Databricks(DatabricksProviderConfig {
-            host: cli.databricks_host.clone().unwrap_or_else(|| {
-                std::env::var("DATABRICKS_HOST").expect("DATABRICKS_HOST must be set")
-            }),
-            token: cli.databricks_token.clone().unwrap_or_else(|| {
-                std::env::var("DATABRICKS_TOKEN").expect("DATABRICKS_TOKEN must be set")
-            }),
-            model: cli.model.clone(),
-            temperature: cli.temperature,
-            max_tokens: cli.max_tokens,
-        }),
-    }
->>>>>>> 34d48314
 }